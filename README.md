--- conflicted
+++ resolved
@@ -1,4 +1,3 @@
-<<<<<<< HEAD
 # JSON Logs MCP Server
 
 A Model Context Protocol (MCP) server that enables Claude Desktop (or any MCP client) to read and analyze JSON-formatted log files. This server provides tools for searching, filtering, aggregating, and analyzing structured log data.
@@ -284,7 +283,4 @@
 
 ## License
 
-MIT License - see LICENSE file for details
-=======
-# JSON-MCP
->>>>>>> 27156f2f
+MIT License - see LICENSE file for details